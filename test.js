--- conflicted
+++ resolved
@@ -141,62 +141,7 @@
 		},
 	));
 
-<<<<<<< HEAD
 	t.is(attempts, 2); // Should stop after AbortError
-=======
-	t.true(Date.now() > start + waitFor);
-});
-
-test('onFailedAttempt can throw, causing all retries to be aborted', async t => {
-	t.plan(1);
-	const error = new Error('thrown from onFailedAttempt');
-
-	try {
-		await pRetry(async () => {
-			throw fixtureError;
-		}, {
-			onFailedAttempt() {
-				throw error;
-			},
-		});
-	} catch (error_) {
-		t.is(error_, error);
-	}
-});
-
-test('onFailedAttempt can be undefined', async t => {
-	const error = new Error('thrown from onFailedAttempt');
-
-	await t.throwsAsync(pRetry(() => {
-		throw error;
-	}, {
-		onFailedAttempt: undefined,
-		retries: 1,
-	}), {
-		is: error,
-	});
-});
-
-test('shouldRetry can be undefined', async t => {
-	const error = new Error('thrown from onFailedAttempt');
-
-	await t.throwsAsync(pRetry(() => {
-		throw error;
-	}, {
-		shouldRetry: undefined,
-		retries: 1,
-	}), {
-		is: error,
-	});
-});
-
-test('throws useful error message when non-error is thrown', async t => {
-	await t.throwsAsync(pRetry(() => {
-		throw 'foo'; // eslint-disable-line no-throw-literal
-	}), {
-		message: /Non-error/,
-	});
->>>>>>> 0a288cc2
 });
 
 test('aborts with an AbortSignal', async t => {
@@ -351,6 +296,32 @@
 	});
 });
 
+test('onFailedAttempt can be undefined', async t => {
+	const error = new Error('thrown from onFailedAttempt');
+
+	await t.throwsAsync(pRetry(() => {
+		throw error;
+	}, {
+		onFailedAttempt: undefined,
+		retries: 1,
+	}), {
+		is: error,
+	});
+});
+
+test('shouldRetry can be undefined', async t => {
+	const error = new Error('thrown from onFailedAttempt');
+
+	await t.throwsAsync(pRetry(() => {
+		throw error;
+	}, {
+		shouldRetry: undefined,
+		retries: 1,
+	}), {
+		is: error,
+	});
+});
+
 test('factor affects exponential backoff', async t => {
 	const delays = [];
 	const factor = 2;
